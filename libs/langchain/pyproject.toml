--- conflicted
+++ resolved
@@ -181,7 +181,6 @@
 openai = "^0.27.4"
 python-dotenv = "^1.0.0"
 cassio = "^0.0.7"
-<<<<<<< HEAD
 arxiv = "^1.4"
 mastodon-py = "^1.8.1"
 momento = "^1.5.0"
@@ -189,8 +188,6 @@
 # See instructions above ^^
 pygithub = "^1.59.0"
 betabageldb = "^0.2.32"
-=======
->>>>>>> 6c70f491
 
 [tool.poetry.group.lint.dependencies]
 ruff = "^0.0.249"
